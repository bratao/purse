--- conflicted
+++ resolved
@@ -24,16 +24,10 @@
 
 
 [tool.poetry.dependencies]
-<<<<<<< HEAD
-python = "^3.8"
-pydantic = "^1.9"
-redis = "^4"
-msgspec = "^0.14"
-=======
 python = ">=3.8,<4"
 pydantic = "^1.10"
 redis = "^4.5"
->>>>>>> 1c190465
+msgspec = "^0.14"
 
 [tool.poetry.dev-dependencies]
 flake8 = "^4.0"
